@import "../variables.scss";
@import "../mixins.scss";
@import "../grid.scss";

.page-editor .content-wrapper{
    margin-bottom:10em;
}

.page-editor .breadcrumb{
    margin-top:-1.2em;
    margin-bottom:2em;
}
.page-editor .modal .breadcrumb{
    margin:0;
    background-color:transparent;

    a{
        color:$color-grey-2;
    }
    li:hover{
        background-color:$color-grey-4;
    }
    .home{
        padding-left:0;
    }
}

.object{
    position:relative;
    overflow:hidden;
    @include nice-padding();

    &:first-child{
        border:0;
    }

    &.focused{
        border-color: darken($color-input-focus, 40%);
    }

    fieldset{
        padding-top:4em;
        padding-left:0;
        padding-right:0;
    }

    .object-help{
        display:block;
        position:relative;
        z-index:1;
        top:1em;
        padding-right:$grid-gutter-width/2;
        margin-top:4em;
        opacity:1;
        padding-left:3em;

        &:before{
            display:block;
            float:left;
            content:"?";
            border:1px solid $color-grey-2;
            color:$color-grey-2;
            @include border-radius(100%);
            height:15px;
            width:15px;
            line-height:15px;
            text-align:center;
            font-size:1.1em;
            margin-left:-2em;
            margin-top:0.3em;
        }
    }

    &:hover .object-help{
        opacity:1;
    }

    > h2, &.single-field label{
        -webkit-font-smoothing: auto;
        background:$color-salmon-light;
        text-transform:uppercase;
        padding:0.9em 0 0.9em 4.1em;
        font-size:0.95em;
        margin:0 0 0.2em 0;
        line-height:1.5em;
        font-weight:normal;
        position:absolute;
        top:0;
        left:0;
        right:0;
        z-index:1;
        overflow:hidden;

        &:before{
            text-shadow:none;
            font-family:wagtail;
            text-transform:none;
            content:"q";
            text-align:center;
            display:block;
            position:absolute;
            z-index:2;
            font-size:2em;
            top:0px;
            line-height:1.8em;
            left:0px;
            width:1.7em;
            color:white;
            padding:0;
            margin:0;
            cursor:pointer;
            background-color:$color-salmon;
        }
    }

    .richtext{
        padding-top:1em; /* to provide space for editor buttons */
        padding-bottom:1em;

        &.inEditMode{
            padding-top:5em; /* to provide space for editor buttons */
            padding-bottom:2em;
        }
    }

    &.single-field{
        h2, .object-help{
            display:none; /* The field label is used instead */
        }
    }

    /* Special full-width, one-off fields i.e a single text or textarea input */
    &.full{
        h2{
            display:none; /* The field label is used instead */
        }

        .object-help{
            display:block;
        }

        fieldset{
            display:block;
            float:none;

            .help{
                display:none;
            }
        }
        li{
            padding:0;
        }

        input, textarea, .richtext{
            @include nice-padding();
            @include border-radius(0px);
            font-family:Bitter, Georgia, serif;
            padding-top:2em;
            padding-bottom:2em;
            font-size:1.2em;
            line-height:1.6em;
        }

        .richtext{
            padding-top:3em; /* to provide space for editor buttons */
            padding-bottom:3em;

            &.inEditMode{
                padding-top:5em; /* to provide space for editor buttons */
                padding-bottom:5em;
            }
        }

        .error-message{
            @include nice-padding();
            padding-bottom:2em;
        }

        .error,
        .error input,
        .error textarea,
        .error .richtext{
            background-color:$color-input-error-bg;
        }
    }

    /* special panel for the publishing fields, requires a bit more pizzazz */
    &.publishing{
        h2:before{
            content:"7";
            font-size:2.4em;
            line-height:1.4em;
            width:1.4em;
        }
       
    }

    &.title input,
    &.title textarea{
        font-size:2em;
        padding-top:2em;
    }

    &.title input{
        padding-top:1.5em;
        padding-bottom:1.5em;
    }

    .multiple{
        padding:4.5em 0 0 0;

        fieldset{
            padding-top:0;
            padding-bottom:0;
        }
    }

    .fields{
        max-width:100%;
    }

    /* removes top padding from multiples used within another panel */
    .fields .multiple{
        padding-top:0;
    }

    .add{
        padding-top:1em;
    }

    &.empty{
        border-bottom:1px solid white;

        > h2, &.single-field label{
            margin:0 0;
            border-bottom:1px solid white;
        }

        /* wrapper around add button for mutliple objects. Default version is wordless plus button for contracted groups of fields */
        .add{
            @include transition(background-color 0.2s ease);
            position:relative;
            z-index:2;
            top:0px;
            left:0px;
            width:3.3em;
            padding:0;
            margin:0 0 0 -20px;
            cursor:pointer;

<<<<<<< HEAD
            a{
                @include border-radius(0);
                font-size: 0em;
                line-height: 0;
                overflow: visible;
                display:block;
                background-color:$color-salmon;
=======
            .button{
                @include border-radius(0);
                overflow: visible;
                display:inline-block;
                padding:0;
                width:3.45em;
>>>>>>> c4c66ba7

                &:before{
                    position:relative;
                    padding:0;
                    line-height:1.8em; /* specific height required as parent 'a' has no height */
                    font-size:1.4rem;
                    width:100%;
                    background-color:transparent;
                }
            }
        }

        .multiple{
            padding:0;
            max-height:0px;
        }
    }

    &.collapsible {
        /* li.collapsed gets its height from the fieldset only, which is now hidden
        and h2 has position:absolute which doesn't add to it either, so it would be 0 without this */
        min-height: 41px;

        h2{
            cursor: pointer;
        }
        h2:before{
            content: '6';
            text-shadow:none;
            line-height: 40px;
            padding-right: 1px;
            opacity: 1;
            color: #666;
            background-color: transparent;
            @include transition(background-color 0.2s ease, color 0.2s ease);
        }
        h2:hover:before{
        }

        &.collapsed{
            background: #fff;
            h2{
                 @include box-shadow(none);
            }
            h2:before{
                content: '5';
                color: #fff;
                background-color:$color-teal;
            }
            h2:hover:before{
                background-color:$color-teal-darker;
            }
        }
    }
}

footer .preview{
    button, .button{
        background-color:lighten($color-grey-2,10%);
        border-color:lighten($color-grey-2,10%);

        &:hover{
            background-color:$color-grey-2;
            border-color:$color-grey-2;
        }
    }
    .dropdown{
        input[type=button], input[type=submit], button, .button{
            background-color:lighten($color-grey-2,10%);
            border-color:lighten($color-grey-2,10%);

            &:hover{
                background-color:$color-grey-2;
                border-color:$color-grey-2;
            }
        }
        ul, .dropdown-toggle{
            background-color:lighten($color-grey-2,10%);
        }
        .dropdown-toggle:hover,
        &.open > .button + .dropdown-toggle{
            background-color:$color-grey-2;
        }
    }
}

@media screen and (min-width: $breakpoint-mobile){
    .page-editor .breadcrumb{
        margin-top:-1.8em;
    }
    .object{
        fieldset{
            max-width:1024px;
            @include column(10);
            padding-left:0;
            padding-right:0;

            fieldset{
                width:100%;
            }
        }

        .object-help{
            @include column(2);
            display:block;
            position:absolute;
            z-index:1;
            right:0;
            top:1em;
            padding-right:$grid-gutter-width/2;
            float:right;
            margin-top:4em;
            opacity:0;
            padding-left:3em;
        }

        &.full{
            fieldset{
                @include column(11);
                margin-left:-51px;
                padding:3.2em 0 0 0;
            }
            input, textarea, .richtext{
                border-width:0 1px;
            }
            .field{
                padding:0;
            }
            .field-content{
                display: block;
                float: none;
                width: auto;
                padding: inherit; 
            }
        }
        .multiple{
            @include column(10);
            padding-left:0;
            padding-right:0;
        }

        &.empty .add{
            margin:0 0 0 -50px;
        }

        &.single-field label{
            display: block;
            float: none;
            width: auto;
            padding:auto;
        }
    }
}<|MERGE_RESOLUTION|>--- conflicted
+++ resolved
@@ -248,22 +248,13 @@
             margin:0 0 0 -20px;
             cursor:pointer;
 
-<<<<<<< HEAD
-            a{
-                @include border-radius(0);
-                font-size: 0em;
-                line-height: 0;
-                overflow: visible;
-                display:block;
-                background-color:$color-salmon;
-=======
             .button{
                 @include border-radius(0);
                 overflow: visible;
                 display:inline-block;
                 padding:0;
                 width:3.45em;
->>>>>>> c4c66ba7
+                background-color:$color-salmon;
 
                 &:before{
                     position:relative;
