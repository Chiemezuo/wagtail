--- conflicted
+++ resolved
@@ -147,16 +147,9 @@
         }
     }
 }
-<<<<<<< HEAD
 
-=======
->>>>>>> 9c3dbbae
 @media screen and (min-width: $breakpoint-mobile){
     .hallotoolbar{
         left:$menu-width + $desktop-nice-padding;
     }
-<<<<<<< HEAD
-}
-=======
- }
->>>>>>> 9c3dbbae
+}